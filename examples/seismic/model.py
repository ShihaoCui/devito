--- conflicted
+++ resolved
@@ -4,11 +4,7 @@
 
 from examples.seismic.utils import scipy_smooth
 from devito import Grid, SubDomain, Function, Constant, warning, mmin, mmax
-<<<<<<< HEAD
-=======
-from devito.logger import error
 from devito.tools import as_tuple
->>>>>>> 56fe4e4f
 
 __all__ = ['Model', 'ModelElastic', 'ModelViscoelastic', 'demo_model']
 
