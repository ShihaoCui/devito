import numpy as np
import pytest
from unittest.mock import patch

from conftest import skipif
from devito import (Grid, Constant, Function, TimeFunction, SparseFunction,
                    SparseTimeFunction, Dimension, ConditionalDimension, SubDimension,
                    Eq, Inc, NODE, Operator, norm, inner, configuration, switchconfig,
                    generic_derivative)
from devito.data import LEFT, RIGHT
from devito.ir.iet import Call, Conditional, Iteration, FindNodes, retrieve_iteration_tree
from devito.mpi import MPI
from examples.seismic.acoustic import acoustic_setup

pytestmark = skipif(['yask', 'ops', 'nompi'])


class TestDistributor(object):

    @pytest.mark.parallel(mode=[2, 4])
    def test_partitioning(self):
        grid = Grid(shape=(15, 15))
        f = Function(name='f', grid=grid)

        distributor = grid.distributor
        expected = {  # nprocs -> [(rank0 shape), (rank1 shape), ...]
            2: [(8, 15), (7, 15)],
            4: [(8, 8), (8, 7), (7, 8), (7, 7)]
        }
        assert f.shape == expected[distributor.nprocs][distributor.myrank]

    @pytest.mark.parallel(mode=[2, 4])
    def test_partitioning_fewer_dims(self):
        """Test domain decomposition for Functions defined over a strict subset
        of grid-decomposed dimensions."""
        size_x, size_y = 16, 16
        grid = Grid(shape=(size_x, size_y))
        x, y = grid.dimensions

        # A function with fewer dimensions that in `grid`
        f = Function(name='f', grid=grid, dimensions=(x,), shape=(size_x,))

        distributor = grid.distributor
        expected = {  # nprocs -> [(rank0 shape), (rank1 shape), ...]
            2: [(8,), (8,)],
            4: [(8,), (8,), (8,), (8,)]
        }
        assert f.shape == expected[distributor.nprocs][distributor.myrank]

    @pytest.mark.parallel(mode=9)
    def test_neighborhood_horizontal_2d(self):
        grid = Grid(shape=(3, 3))
        x, y = grid.dimensions

        distributor = grid.distributor
        # Rank map:
        # ---------------y
        # | 0 | 1 | 2 |
        # -------------
        # | 3 | 4 | 5 |
        # -------------
        # | 6 | 7 | 8 |
        # -------------
        # |
        # x
        PN = MPI.PROC_NULL
        expected = {
            0: {x: {LEFT: PN, RIGHT: 3}, y: {LEFT: PN, RIGHT: 1}},
            1: {x: {LEFT: PN, RIGHT: 4}, y: {LEFT: 0, RIGHT: 2}},
            2: {x: {LEFT: PN, RIGHT: 5}, y: {LEFT: 1, RIGHT: PN}},
            3: {x: {LEFT: 0, RIGHT: 6}, y: {LEFT: PN, RIGHT: 4}},
            4: {x: {LEFT: 1, RIGHT: 7}, y: {LEFT: 3, RIGHT: 5}},
            5: {x: {LEFT: 2, RIGHT: 8}, y: {LEFT: 4, RIGHT: PN}},
            6: {x: {LEFT: 3, RIGHT: PN}, y: {LEFT: PN, RIGHT: 7}},
            7: {x: {LEFT: 4, RIGHT: PN}, y: {LEFT: 6, RIGHT: 8}},
            8: {x: {LEFT: 5, RIGHT: PN}, y: {LEFT: 7, RIGHT: PN}},
        }
        assert expected[distributor.myrank][x] == distributor.neighborhood[x]
        assert expected[distributor.myrank][y] == distributor.neighborhood[y]

    @pytest.mark.parallel(mode=9)
    def test_neighborhood_diagonal_2d(self):
        grid = Grid(shape=(3, 3))
        x, y = grid.dimensions

        distributor = grid.distributor
        # Rank map:
        # ---------------y
        # | 0 | 1 | 2 |
        # -------------
        # | 3 | 4 | 5 |
        # -------------
        # | 6 | 7 | 8 |
        # -------------
        # |
        # x
        PN = MPI.PROC_NULL
        expected = {
            0: {(LEFT, LEFT): PN, (LEFT, RIGHT): PN, (RIGHT, LEFT): PN, (RIGHT, RIGHT): 4},  # noqa
            1: {(LEFT, LEFT): PN, (LEFT, RIGHT): PN, (RIGHT, LEFT): 3, (RIGHT, RIGHT): 5},
            2: {(LEFT, LEFT): PN, (LEFT, RIGHT): PN, (RIGHT, LEFT): 4, (RIGHT, RIGHT): PN},  # noqa
            3: {(LEFT, LEFT): PN, (LEFT, RIGHT): 1, (RIGHT, LEFT): PN, (RIGHT, RIGHT): 7},
            4: {(LEFT, LEFT): 0, (LEFT, RIGHT): 2, (RIGHT, LEFT): 6, (RIGHT, RIGHT): 8},
            5: {(LEFT, LEFT): 1, (LEFT, RIGHT): PN, (RIGHT, LEFT): 7, (RIGHT, RIGHT): PN},
            6: {(LEFT, LEFT): PN, (LEFT, RIGHT): 4, (RIGHT, LEFT): PN, (RIGHT, RIGHT): PN},  # noqa
            7: {(LEFT, LEFT): 3, (LEFT, RIGHT): 5, (RIGHT, LEFT): PN, (RIGHT, RIGHT): PN},
            8: {(LEFT, LEFT): 4, (LEFT, RIGHT): PN, (RIGHT, LEFT): PN, (RIGHT, RIGHT): PN}  # noqa
        }
        assert all(expected[distributor.myrank][i] == distributor.neighborhood[i]
                   for i in [(LEFT, LEFT), (LEFT, RIGHT), (RIGHT, LEFT), (RIGHT, RIGHT)])

    @pytest.mark.parallel(mode=[2, 4])
    def test_ctypes_neighborhood(self):
        grid = Grid(shape=(4, 4))
        distributor = grid.distributor

        PN = MPI.PROC_NULL
        attrs = ['ll', 'lc', 'lr', 'cl', 'cc', 'cr', 'rl', 'rc', 'rr']
        expected = {  # nprocs -> [(rank0 xleft xright ...), (rank1 xleft ...), ...]
            2: [(PN, PN, PN, PN, 0, PN, PN, 1, PN),
                (PN, 0, PN, PN, 1, PN, PN, PN, PN)],
            4: [(PN, PN, PN, PN, 0, 1, PN, 2, 3),
                (PN, PN, PN, 0, 1, PN, 2, 3, PN),
                (PN, 0, 1, PN, 2, 3, PN, PN, PN),
                (0, 1, PN, 2, 3, PN, PN, PN, PN)]
        }

        mapper = dict(zip(attrs, expected[distributor.nprocs][distributor.myrank]))
        obj = distributor._obj_neighborhood
        value = obj._arg_defaults()[obj.name]
        assert all(getattr(value._obj, k) == v for k, v in mapper.items())


class TestFunction(object):

    @pytest.mark.parallel(mode=2)
    def test_halo_exchange_bilateral(self):
        """
        Test halo exchange between two processes organised in a 2x1 cartesian grid.

        On the left, the initial ``data_with_inhalo``; on the right, the situation
        after the halo exchange.

               rank0               rank0
            0 0 0 0 0 0         0 0 0 0 0 0
            0 1 1 1 1 0         0 1 1 1 1 0
            0 1 1 1 1 0         0 1 1 1 1 0
            0 1 1 1 1 0         0 1 1 1 1 0
            0 1 1 1 1 0         0 1 1 1 1 0
            0 0 0 0 0 0         0 2 2 2 2 0
                         ---->
               rank1               rank1
            0 0 0 0 0 0         0 1 1 1 1 0
            0 2 2 2 2 0         0 2 2 2 2 0
            0 2 2 2 2 0         0 2 2 2 2 0
            0 2 2 2 2 0         0 2 2 2 2 0
            0 2 2 2 2 0         0 2 2 2 2 0
            0 0 0 0 0 0         0 0 0 0 0 0
        """
        grid = Grid(shape=(12, 12))
        x, y = grid.dimensions

        f = Function(name='f', grid=grid)
        f.data[:] = grid.distributor.myrank + 1

        # Now trigger a halo exchange...
        f.data_with_halo   # noqa

        glb_pos_map = grid.distributor.glb_pos_map
        if LEFT in glb_pos_map[x]:
            assert np.all(f.data_ro_domain[:] == 1.)
            assert np.all(f._data_ro_with_inhalo[-1, 1:-1] == 2.)
            assert np.all(f._data_ro_with_inhalo[0, :] == 0.)
        else:
            assert np.all(f.data_ro_domain[:] == 2.)
            assert np.all(f._data_ro_with_inhalo[0, 1:-1] == 1.)
            assert np.all(f._data_ro_with_inhalo[-1, :] == 0.)
        assert np.all(f._data_ro_with_inhalo[:, 0] == 0.)
        assert np.all(f._data_ro_with_inhalo[:, -1] == 0.)

    @pytest.mark.parallel(mode=2)
    def test_halo_exchange_bilateral_asymmetric(self):
        """
        Test halo exchange between two processes organised in a 2x1 cartesian grid.

        In this test, the size of left and right halo regions have different size.

        On the left, the initial ``data_with_inhalo``; on the right, the situation
        after the halo exchange.

                rank0                 rank0
            0 0 0 0 0 0 0         0 0 0 0 0 0 0
            0 1 1 1 1 0 0         0 1 1 1 1 0 0
            0 1 1 1 1 0 0         0 1 1 1 1 0 0
            0 1 1 1 1 0 0         0 1 1 1 1 0 0
            0 1 1 1 1 0 0         0 1 1 1 1 0 0
            0 0 0 0 0 0 0         0 2 2 2 2 0 0
            0 0 0 0 0 0 0         0 2 2 2 2 0 0
                           ---->
                rank1                 rank1
            0 0 0 0 0 0 0         0 1 1 1 1 0 0
            0 2 2 2 2 0 0         0 2 2 2 2 0 0
            0 2 2 2 2 0 0         0 2 2 2 2 0 0
            0 2 2 2 2 0 0         0 2 2 2 2 0 0
            0 2 2 2 2 0 0         0 2 2 2 2 0 0
            0 0 0 0 0 0 0         0 0 0 0 0 0 0
            0 0 0 0 0 0 0         0 0 0 0 0 0 0
        """
        grid = Grid(shape=(12, 12))
        x, y = grid.dimensions

        f = Function(name='f', grid=grid, space_order=(1, 1, 2))
        f.data[:] = grid.distributor.myrank + 1

        # Now trigger a halo exchange...
        f.data_with_halo   # noqa

        glb_pos_map = grid.distributor.glb_pos_map
        if LEFT in glb_pos_map[x]:
            assert np.all(f.data_ro_domain[:] == 1.)
            assert np.all(f._data_ro_with_inhalo[-2:, 1:-2] == 2.)
            assert np.all(f._data_ro_with_inhalo[0:1, :] == 0.)
        else:
            assert np.all(f.data_ro_domain[:] == 2.)
            assert np.all(f._data_ro_with_inhalo[:1, 1:-2] == 1.)
            assert np.all(f._data_ro_with_inhalo[-2:, :] == 0.)
        assert np.all(f._data_ro_with_inhalo[:, :1] == 0.)
        assert np.all(f._data_ro_with_inhalo[:, -2:] == 0.)

    @pytest.mark.parallel(mode=4)
    def test_halo_exchange_quadrilateral(self):
        """
        Test halo exchange between four processes organised in a 2x2 cartesian grid.

        The initial ``data_with_inhalo`` looks like:

               rank0           rank1
            0 0 0 0 0 0     0 0 0 0 0 0
            0 1 1 1 1 0     0 2 2 2 2 0
            0 1 1 1 1 0     0 2 2 2 2 0
            0 1 1 1 1 0     0 2 2 2 2 0
            0 1 1 1 1 0     0 2 2 2 2 0
            0 0 0 0 0 0     0 0 0 0 0 0

               rank2           rank3
            0 0 0 0 0 0     0 0 0 0 0 0
            0 3 3 3 3 0     0 4 4 4 4 0
            0 3 3 3 3 0     0 4 4 4 4 0
            0 3 3 3 3 0     0 4 4 4 4 0
            0 3 3 3 3 0     0 4 4 4 4 0
            0 0 0 0 0 0     0 0 0 0 0 0

        After the halo exchange, the following is expected and tested for:

               rank0           rank1
            0 0 0 0 0 0     0 0 0 0 0 0
            0 1 1 1 1 2     1 2 2 2 2 0
            0 1 1 1 1 2     1 2 2 2 2 0
            0 1 1 1 1 2     1 2 2 2 2 0
            0 1 1 1 1 2     1 2 2 2 2 0
            0 3 3 3 3 4     3 4 4 4 4 0

               rank2           rank3
            0 1 1 1 1 2     1 2 2 2 2 0
            0 3 3 3 3 4     3 4 4 4 4 0
            0 3 3 3 3 4     3 4 4 4 4 0
            0 3 3 3 3 4     3 4 4 4 4 0
            0 3 3 3 3 4     3 4 4 4 4 0
            0 0 0 0 0 0     0 0 0 0 0 0
        """
        grid = Grid(shape=(12, 12))
        x, y = grid.dimensions

        f = Function(name='f', grid=grid)
        f.data[:] = grid.distributor.myrank + 1

        # Now trigger a halo exchange...
        f.data_with_halo   # noqa

        glb_pos_map = grid.distributor.glb_pos_map
        if LEFT in glb_pos_map[x] and LEFT in glb_pos_map[y]:
            assert np.all(f._data_ro_with_inhalo[0] == 0.)
            assert np.all(f._data_ro_with_inhalo[:, 0] == 0.)
            assert np.all(f._data_ro_with_inhalo[1:-1, -1] == 2.)
            assert np.all(f._data_ro_with_inhalo[-1, 1:-1] == 3.)
            assert f._data_ro_with_inhalo[-1, -1] == 4.
        elif LEFT in glb_pos_map[x] and RIGHT in glb_pos_map[y]:
            assert np.all(f._data_ro_with_inhalo[0] == 0.)
            assert np.all(f._data_ro_with_inhalo[:, -1] == 0.)
            assert np.all(f._data_ro_with_inhalo[1:-1, 0] == 1.)
            assert np.all(f._data_ro_with_inhalo[-1, 1:-1] == 4.)
            assert f._data_ro_with_inhalo[-1, 0] == 3.
        elif RIGHT in glb_pos_map[x] and LEFT in glb_pos_map[y]:
            assert np.all(f._data_ro_with_inhalo[-1] == 0.)
            assert np.all(f._data_ro_with_inhalo[:, 0] == 0.)
            assert np.all(f._data_ro_with_inhalo[1:-1, -1] == 4.)
            assert np.all(f._data_ro_with_inhalo[0, 1:-1] == 1.)
            assert f._data_ro_with_inhalo[0, -1] == 2.
        else:
            assert np.all(f._data_ro_with_inhalo[-1] == 0.)
            assert np.all(f._data_ro_with_inhalo[:, -1] == 0.)
            assert np.all(f._data_ro_with_inhalo[1:-1, 0] == 3.)
            assert np.all(f._data_ro_with_inhalo[0, 1:-1] == 2.)
            assert f._data_ro_with_inhalo[0, 0] == 1.

    @pytest.mark.parallel(mode=4)
    @pytest.mark.parametrize('shape,expected', [
        ((15, 15), [((0, 8), (0, 8)), ((0, 8), (8, 15)),
                    ((8, 15), (0, 8)), ((8, 15), (8, 15))]),
    ])
    def test_local_indices(self, shape, expected):
        grid = Grid(shape=shape)
        f = Function(name='f', grid=grid)

        assert all(i == slice(*j)
                   for i, j in zip(f.local_indices, expected[grid.distributor.myrank]))


class TestSparseFunction(object):

    @pytest.mark.parallel(mode=4)
    @pytest.mark.parametrize('coords', [
        ((1., 1.), (1., 3.), (3., 1.), (3., 3.)),
    ])
    def test_ownership(self, coords):
        """Given a sparse point ``p`` with known coordinates, this test checks
        that the MPI rank owning ``p`` is retrieved correctly."""
        grid = Grid(shape=(4, 4), extent=(4.0, 4.0))

        sf = SparseFunction(name='sf', grid=grid, npoint=4, coordinates=coords)

        # The domain decomposition is so that the i-th MPI rank gets exactly one
        # sparse point `p` and, incidentally, `p` is logically owned by `i`
        assert len(sf.gridpoints) == 1
        assert all(grid.distributor.glb_to_rank(i) == grid.distributor.myrank
                   for i in sf.gridpoints)

    @pytest.mark.parallel(mode=4)
    @pytest.mark.parametrize('coords,expected', [
        ([(0.5, 0.5), (1.5, 2.5), (1.5, 1.5), (2.5, 1.5)], [[0.], [1.], [2.], [3.]]),
    ])
    def test_local_indices(self, coords, expected):
        grid = Grid(shape=(4, 4), extent=(3.0, 3.0))

        data = np.array([0., 1., 2., 3.])
        coords = np.array(coords)
        sf = SparseFunction(name='sf', grid=grid, npoint=len(coords))

        # Each of the 4 MPI ranks get one (randomly chosen) sparse point
        assert sf.npoint == 1

        sf.coordinates.data[:] = coords
        sf.data[:] = data

        expected = np.array(expected[grid.distributor.myrank])
        assert np.all(sf.data == expected)

    @pytest.mark.parallel(mode=4)
    def test_scatter_gather(self):
        """
        Test scattering and gathering of sparse data from and to a single MPI rank.

        The initial data distribution (A, B, C, and D are generic values) looks like:

               rank0           rank1           rank2           rank3
                [D]             [C]             [B]             [A]

        Logically (i.e., given point coordinates and domain decomposition), A belongs
        to rank0, B belongs to rank1, etc. Thus, after scattering, the data distribution
        is expected to be:

               rank0           rank1           rank2           rank3
                [A]             [B]             [C]             [D]

        Then, locally on each rank, a trivial *2 multiplication is performed:

               rank0           rank1           rank2           rank3
               [A*2]           [B*2]           [C*2]           [D*2]

        Finally, we gather the data values and we get:

               rank0           rank1           rank2           rank3
               [D*2]           [C*2]           [B*2]           [A*2]
        """
        grid = Grid(shape=(4, 4), extent=(4.0, 4.0))

        # Initialization
        data = np.array([3, 2, 1, 0])
        coords = np.array([(3., 3.), (3., 1.), (1., 3.), (1., 1.)])
        sf = SparseFunction(name='sf', grid=grid, npoint=len(coords), coordinates=coords)
        sf.data[:] = data

        # Scatter
        loc_data = sf._dist_scatter()[sf]
        loc_coords = sf._dist_scatter()[sf.coordinates]
        assert len(loc_data) == 1
        assert loc_data[0] == grid.distributor.myrank
        # Do some local computation
        loc_data = loc_data*2

        # Gather
        sf._dist_gather(loc_data, loc_coords)
        assert len(sf.data) == 1
        assert np.all(sf.data == data[sf.local_indices]*2)

    @pytest.mark.parallel(mode=4)
    def test_sparse_coords(self):
        grid = Grid(shape=(21, 31, 21), extent=(20, 30, 20))
        x, y, z = grid.dimensions

        coords = np.zeros((21*31, 3))
        coords[:, 0] = np.asarray([i for i in range(21) for j in range(31)])
        coords[:, 1] = np.asarray([j for i in range(21) for j in range(31)])
        sf = SparseFunction(name="s", grid=grid, coordinates=coords, npoint=21*31)

        u = Function(name="u", grid=grid, space_order=1)
        u.data[:, :, 0] = np.reshape(np.asarray([i+j for i in range(21)
                                                 for j in range(31)]), (21, 31))

        op = Operator(sf.interpolate(u))
        op.apply()

        for i in range(21*31):
            coords_loc = sf.coordinates.data[i, 1]
            if coords_loc is not None:
                coords_loc += sf.coordinates.data[i, 0]
            assert sf.data[i] == coords_loc


class TestOperatorSimple(object):

    @pytest.mark.parallel(mode=[2, 4, 8])
    def test_trivial_eq_1d(self):
        grid = Grid(shape=(32,))
        x = grid.dimensions[0]
        t = grid.stepping_dim

        f = TimeFunction(name='f', grid=grid)
        f.data_with_halo[:] = 1.

        op = Operator(Eq(f.forward, f[t, x-1] + f[t, x+1] + 1))
        op.apply(time=1)

        assert np.all(f.data_ro_domain[1] == 3.)
        if f.grid.distributor.myrank == 0:
            assert f.data_ro_domain[0, 0] == 5.
            assert np.all(f.data_ro_domain[0, 1:] == 7.)
        elif f.grid.distributor.myrank == f.grid.distributor.nprocs - 1:
            assert f.data_ro_domain[0, -1] == 5.
            assert np.all(f.data_ro_domain[0, :-1] == 7.)
        else:
            assert np.all(f.data_ro_domain[0] == 7.)

    @pytest.mark.parallel(mode=[2])
    def test_trivial_eq_1d_asymmetric(self):
        grid = Grid(shape=(32,))
        x = grid.dimensions[0]
        t = grid.stepping_dim

        f = TimeFunction(name='f', grid=grid)
        f.data_with_halo[:] = 1.

        op = Operator(Eq(f.forward, f[t, x+1] + 1))
        op.apply(time=1)

        assert np.all(f.data_ro_domain[1] == 2.)
        if f.grid.distributor.myrank == 0:
            assert np.all(f.data_ro_domain[0] == 3.)
        else:
            assert np.all(f.data_ro_domain[0, :-1] == 3.)
            assert f.data_ro_domain[0, -1] == 2.

    @pytest.mark.parallel(mode=2)
    def test_trivial_eq_1d_save(self):
        grid = Grid(shape=(32,))
        x = grid.dimensions[0]
        time = grid.time_dim

        f = TimeFunction(name='f', grid=grid, save=5)
        f.data_with_halo[:] = 1.

        op = Operator(Eq(f.forward, f[time, x-1] + f[time, x+1] + 1))
        op.apply()

        time_M = op._prepare_arguments()['time_M']

        assert np.all(f.data_ro_domain[1] == 3.)
        glb_pos_map = f.grid.distributor.glb_pos_map
        if LEFT in glb_pos_map[x]:
            assert np.all(f.data_ro_domain[-1, time_M:] == 31.)
        else:
            assert np.all(f.data_ro_domain[-1, :-time_M] == 31.)

    @pytest.mark.parallel(mode=[(4, 'basic'), (4, 'diag'), (4, 'overlap'),
                                (4, 'overlap2'), (4, 'full')])
    def test_trivial_eq_2d(self):
        grid = Grid(shape=(8, 8,))
        x, y = grid.dimensions
        t = grid.stepping_dim

        f = TimeFunction(name='f', grid=grid, space_order=1)
        f.data_with_halo[:] = 1.

        eqn = Eq(f.forward, f[t, x-1, y] + f[t, x+1, y] + f[t, x, y-1] + f[t, x, y+1])
        op = Operator(eqn)
        op.apply(time=1)

        # Expected computed values
        corner, side, interior = 10., 13., 16.

        glb_pos_map = f.grid.distributor.glb_pos_map
        assert np.all(f.data_ro_domain[0, 1:-1, 1:-1] == interior)
        if LEFT in glb_pos_map[x] and LEFT in glb_pos_map[y]:
            assert f.data_ro_domain[0, 0, 0] == corner
            assert np.all(f.data_ro_domain[0, 1:, :1] == side)
            assert np.all(f.data_ro_domain[0, :1, 1:] == side)
        elif LEFT in glb_pos_map[x] and RIGHT in glb_pos_map[y]:
            assert f.data_ro_domain[0, 0, -1] == corner
            assert np.all(f.data_ro_domain[0, :1, :-1] == side)
            assert np.all(f.data_ro_domain[0, 1:, -1:] == side)
        elif RIGHT in glb_pos_map[x] and LEFT in glb_pos_map[y]:
            assert f.data_ro_domain[0, -1, 0] == corner
            assert np.all(f.data_ro_domain[0, -1:, 1:] == side)
            assert np.all(f.data_ro_domain[0, :-1, :1] == side)
        else:
            assert f.data_ro_domain[0, -1, -1] == corner
            assert np.all(f.data_ro_domain[0, :-1, -1:] == side)
            assert np.all(f.data_ro_domain[0, -1:, :-1] == side)

    @pytest.mark.parallel(mode=[(8, 'basic'), (8, 'diag'), (8, 'overlap'),
                                (8, 'overlap2'), (8, 'full')])
    def test_trivial_eq_3d(self):
        grid = Grid(shape=(8, 8, 8))
        x, y, z = grid.dimensions
        t = grid.stepping_dim

        f = TimeFunction(name='f', grid=grid, space_order=1)
        f.data_with_halo[:] = 1.

        eqn = Eq(f.forward, (f[t, x-1, y, z] + f[t, x+1, y, z] +
                             f[t, x, y-1, z] + f[t, x, y+1, z] +
                             f[t, x, y, z-1] + f[t, x, y, z+1]))
        op = Operator(eqn)
        op.apply(time=1)

        # Expected computed values
        corner, side, face, interior = 21., 26., 31., 36.

        # Situation at t=0
        assert np.all(f.data_ro_domain[1] == 6.)
        # Situation at t=1
        # 1) corners
        for i in [[0, 0, 0], [0, 0, -1], [0, -1, 0], [0, -1, -1],
                  [-1, 0, 0], [-1, 0, -1], [-1, -1, 0], [-1, -1, -1]]:
            assert f.data_ro_domain[[0] + i] in [corner, None]
        # 2) sides
        for i in [[0, 0, slice(1, -1)], [0, -1, slice(1, -1)],
                  [0, slice(1, -1), 0], [0, slice(1, -1), -1],
                  [-1, 0, slice(1, -1)], [-1, -1, slice(1, -1)],
                  [-1, slice(1, -1), 0], [-1, slice(1, -1), -1],
                  [slice(1, -1), 0, 0], [slice(1, -1), 0, -1],
                  [slice(1, -1), -1, 0], [slice(1, -1), -1, -1]]:
            assert np.all(f.data_ro_domain[[0] + i] == side)
        # 3) faces
        for i in [[0, slice(1, -1), slice(1, -1)], [-1, slice(1, -1), slice(1, -1)],
                  [slice(1, -1), 0, slice(1, -1)], [slice(1, -1), -1, slice(1, -1)],
                  [slice(1, -1), slice(1, -1), 0], [slice(1, -1), slice(1, -1), -1]]:
            assert np.all(f.data_ro_domain[[0] + i] == face)
        # 4) interior
        assert np.all(f.data_ro_domain[0, 1:-1, 1:-1, 1:-1] == interior)

    @pytest.mark.parallel(mode=[(4, 'basic'), (4, 'diag')])
    def test_multiple_eqs_funcs(self):
        grid = Grid(shape=(12,))
        x = grid.dimensions[0]
        t = grid.stepping_dim

        f = TimeFunction(name='f', grid=grid)
        f.data_with_halo[:] = 0.
        g = TimeFunction(name='g', grid=grid)
        g.data_with_halo[:] = 0.

        op = Operator([Eq(f.forward, f[t, x+1] + g[t, x-1] + 1),
                       Eq(g.forward, f[t, x-1] + g[t, x+1] + 1)])
        op.apply(time=1)

        assert np.all(f.data_ro_domain[1] == 1.)
        if f.grid.distributor.myrank == 0:
            assert f.data_ro_domain[0, 0] == 2.
            assert np.all(f.data_ro_domain[0, 1:] == 3.)
        elif f.grid.distributor.myrank == f.grid.distributor.nprocs - 1:
            assert f.data_ro_domain[0, -1] == 2.
            assert np.all(f.data_ro_domain[0, :-1] == 3.)
        else:
            assert np.all(f.data_ro_domain[0] == 3.)

        # Also check that there are no redundant halo exchanges. Here, only
        # two are expected before the `x` Iteration, one for `f` and one for `g`
        calls = FindNodes(Call).visit(op)
        assert len(calls) == 2

    @pytest.mark.parallel(mode=2)
    def test_reapply_with_different_functions(self):
        grid1 = Grid(shape=(30, 30, 30))
        f1 = Function(name='f', grid=grid1, space_order=4)

        op = Operator(Eq(f1, 1.))
        op.apply()

        grid2 = Grid(shape=(40, 40, 40))
        f2 = Function(name='f', grid=grid2, space_order=4)

        # Re-application
        op.apply(f=f2)

        assert np.all(f1.data == 1.)
        assert np.all(f2.data == 1.)


class TestCodeGeneration(object):

    @pytest.mark.parallel(mode=1)
    def test_avoid_haloupdate_as_nostencil_basic(self):
        grid = Grid(shape=(12,))

        f = TimeFunction(name='f', grid=grid)
        g = Function(name='g', grid=grid)

        op = Operator([Eq(f.forward, f + 1.),
                       Eq(g, f + 1.)])

        calls = FindNodes(Call).visit(op)
        assert len(calls) == 0

    @pytest.mark.parallel(mode=1)
    def test_avoid_haloupdate_as_nostencil_advanced(self):
        grid = Grid(shape=(4, 4))
        u = TimeFunction(name='u', grid=grid, space_order=4, time_order=2, save=None)
        v = TimeFunction(name='v', grid=grid, space_order=0, time_order=0, save=5)
        g = Function(name='g', grid=grid, space_order=0)
        i = Function(name='i', grid=grid, space_order=0)

        shift = Constant(name='shift', dtype=np.int32)

        step = Eq(u.forward, u - u.backward + 1)
        g_inc = Inc(g, u * v.subs(grid.time_dim, grid.time_dim - shift))
        i_inc = Inc(i, (v*v).subs(grid.time_dim, grid.time_dim - shift))

        op = Operator([step, g_inc, i_inc])

        # No stencil in the expressions, so no halo update required!
        calls = FindNodes(Call).visit(op)
        assert len(calls) == 0

    @pytest.mark.parallel(mode=1)
    def test_avoid_redundant_haloupdate(self):
        grid = Grid(shape=(12,))
        x = grid.dimensions[0]
        t = grid.stepping_dim

        i = Dimension(name='i')
        j = Dimension(name='j')

        f = TimeFunction(name='f', grid=grid)
        g = Function(name='g', grid=grid)

        op = Operator([Eq(f.forward, f[t, x-1] + f[t, x+1] + 1.),
                       Inc(f[t+1, i], 1.),  # no halo update as it's an Inc
                       Eq(g, f[t, j] + 1)])  # access `f` at `t`, not `t+1`!

        calls = FindNodes(Call).visit(op)
        assert len(calls) == 1

    @pytest.mark.parallel(mode=1)
    def test_avoid_haloupdate_if_distr_but_sequential(self):
        grid = Grid(shape=(12,))
        x = grid.dimensions[0]
        t = grid.stepping_dim

        f = TimeFunction(name='f', grid=grid)

        # There is an anti-dependence between the first and second Eqs, so
        # the compiler places them in different x-loops. However, none of the
        # two loops should be preceded by a halo exchange, though for different
        # reasons:
        # * the equation in the first loop has no stencil
        # * the equation in the second loop is inherently sequential, so the
        #   compiler should be sufficiently smart to see that there is no point
        #   in adding a halo exchange
        op = Operator([Eq(f, f + 1),
                       Eq(f, f[t, x-1] + f[t, x+1] + 1.)])

        iterations = FindNodes(Iteration).visit(op)
        assert len(iterations) == 3
        calls = FindNodes(Call).visit(op)
        assert len(calls) == 0

    @pytest.mark.parallel(mode=1)
    def test_avoid_haloupdate_with_subdims(self):
        grid = Grid(shape=(4,))
        x = grid.dimensions[0]
        t = grid.stepping_dim

        thickness = 4

        u = TimeFunction(name='u', grid=grid, time_order=1)

        xleft = SubDimension.left(name='xleft', parent=x, thickness=thickness)
        xi = SubDimension.middle(name='xi', parent=x,
                                 thickness_left=thickness, thickness_right=thickness)

        eq_centre = Eq(u[t+1, xi], u[t, xi-1] + u[t, xi+1] + 1.)
        eq_left = Eq(u[t+1, xleft], u[t+1, xleft+1] + u[t, xleft+1] + 1.)

        # There is only one halo update -- for the `eq_centre` expression.
        # `eq_left` gets no halo update since it's a left-SubDimension, which by
        # default (i.e., unless one passes `local=False` to SubDimension.left) is
        # assumed to be a local Dimension.
        op = Operator([eq_centre, eq_left])

        calls = FindNodes(Call).visit(op)
        assert len(calls) == 1

    @pytest.mark.parallel(mode=1)
    def test_avoid_haloupdate_with_constant_index(self):
        grid = Grid(shape=(4,))
        x = grid.dimensions[0]
        t = grid.stepping_dim

        u = TimeFunction(name='u', grid=grid)

        eq = Eq(u.forward, u[t, 1] + u[t, 1 + x.symbolic_min] + u[t, x])
        op = Operator(eq)

        calls = FindNodes(Call).visit(op)
        assert len(calls) == 0

    @pytest.mark.parallel(mode=1)
    def test_hoist_haloupdate_if_no_flowdep(self):
        grid = Grid(shape=(12,))
        x = grid.dimensions[0]
        t = grid.stepping_dim

        i = Dimension(name='i')

        f = TimeFunction(name='f', grid=grid)
        g = Function(name='g', grid=grid)
        h = Function(name='h', grid=grid)

        op = Operator([Eq(f.forward, f[t, x-1] + f[t, x+1] + 1.),
                       Inc(g[i], f[t, h[i]] + 1.)])

        calls = FindNodes(Call).visit(op)
        assert len(calls) == 1

        # Below, there is a flow-dependence along `x`, so a further halo update
        # before the Inc is required
        op = Operator([Eq(f.forward, f[t, x-1] + f[t, x+1] + 1.),
                       Inc(g[i], f[t+1, h[i]] + 1.)])

        calls = FindNodes(Call).visit(op)
        assert len(calls) == 2

    @pytest.mark.parallel(mode=[(2, 'basic'), (2, 'diag')])
    def test_redo_haloupdate_due_to_antidep(self):
        grid = Grid(shape=(12,))
        x = grid.dimensions[0]
        t = grid.stepping_dim

        f = TimeFunction(name='f', grid=grid)
        g = TimeFunction(name='g', grid=grid)

        op = Operator([Eq(f.forward, f[t, x-1] + f[t, x+1] + 1.),
                       Eq(g.forward, f[t+1, x-1] + f[t+1, x+1] + g)])
        op.apply(time=0)

        calls = FindNodes(Call).visit(op)
        assert len(calls) == 2

        assert np.all(f.data_ro_domain[1] == 1.)
        glb_pos_map = f.grid.distributor.glb_pos_map
        if LEFT in glb_pos_map[x]:
            assert np.all(g.data_ro_domain[1, 1:] == 2.)
        else:
            assert np.all(g.data_ro_domain[1, :-1] == 2.)

    @pytest.mark.parametrize('expr,expected', [
        ('f[t,x-1,y] + f[t,x+1,y]', {'rc', 'lc'}),
        ('f[t,x,y-1] + f[t,x,y+1]', {'cr', 'cl'}),
        ('f[t,x-1,y-1] + f[t,x,y+1]', {'cr', 'rr', 'rc', 'cl'}),
        ('f[t,x-1,y-1] + f[t,x+1,y+1]', {'cr', 'rr', 'rc', 'cl', 'll', 'lc'}),
    ])
    @pytest.mark.parallel(mode=[(1, 'diag')])
    def test_diag_comm_scheme(self, expr, expected):
        """
        Check that the 'diag' mode does not generate more communications
        than strictly necessary.
        """
        grid = Grid(shape=(4, 4))
        x, y = grid.dimensions  # noqa
        t = grid.stepping_dim  # noqa

        f = TimeFunction(name='f', grid=grid)  # noqa

        op = Operator(Eq(f.forward, eval(expr)), dle=('advanced', {'openmp': False}))

        calls = FindNodes(Call).visit(op._func_table['haloupdate0'])
        destinations = {i.arguments[-2].field for i in calls}
        assert destinations == expected

    @pytest.mark.parallel(mode=[(1, 'full')])
    def test_poke_progress(self):
        grid = Grid(shape=(4, 4))
        x, y = grid.dimensions
        t = grid.stepping_dim

        f = TimeFunction(name='f', grid=grid)

        eqn = Eq(f.forward, f[t, x-1, y] + f[t, x+1, y] + f[t, x, y-1] + f[t, x, y+1])
        op = Operator(eqn)

        trees = retrieve_iteration_tree(op._func_table['compute0'].root)
        assert len(trees) == 2
        tree = trees[0]
        # Make sure `pokempi0` is the last node within the outer Iteration
        assert len(tree) == 2
        assert len(tree.root.nodes) == 2
        call = tree.root.nodes[1]
        assert call.name == 'pokempi0'
        assert call.arguments[0].name == 'msg0'
        if configuration['openmp']:
            # W/ OpenMP, we prod until all comms have completed
            assert call.then_body[0].body[0].is_While
            # W/ OpenMP, we expect dynamic thread scheduling
            assert 'dynamic,1' in tree.root.pragmas[0].value
        else:
            # W/o OpenMP, it's a different story
            assert call._single_thread

        # Now we do as before, but enforcing loop blocking (by default off,
        # as heuristically it is not enabled when the Iteration nest has depth < 3)
        op = Operator(eqn, dle=('advanced', {'blockinner': True}))
        trees = retrieve_iteration_tree(op._func_table['bf0'].root)
        assert len(trees) == 2
        tree = trees[1]
        # Make sure `pokempi0` is the last node within the inner Iteration over blocks
        assert len(tree) == 2
        assert len(tree.root.nodes[0].nodes) == 2
        call = tree.root.nodes[0].nodes[1]
        assert call.name == 'pokempi0'
        assert call.arguments[0].name == 'msg0'
        if configuration['openmp']:
            # W/ OpenMP, we prod until all comms have completed
            assert call.then_body[0].body[0].is_While
            # W/ OpenMP, we expect dynamic thread scheduling
            assert 'dynamic,1' in tree.root.pragmas[0].value
        else:
            # W/o OpenMP, it's a different story
            assert call._single_thread


class TestOperatorAdvanced(object):

    @pytest.mark.parallel(mode=4)
    def test_injection_wodup(self):
        """
        Test injection operator when the sparse points don't need to be replicated
        ("wodup" -> w/o duplication) over multiple MPI ranks.
        """
        grid = Grid(shape=(4, 4), extent=(3.0, 3.0))

        f = Function(name='f', grid=grid, space_order=0)
        f.data[:] = 0.
        coords = np.array([(0.5, 0.5), (0.5, 2.5), (2.5, 0.5), (2.5, 2.5)])
        sf = SparseFunction(name='sf', grid=grid, npoint=len(coords), coordinates=coords)
        sf.data[:] = 4.

        # This is the situation at this point
        # O is a grid point
        # * is a sparse point
        #
        # O --- O --- O --- O
        # |  *  |     |  *  |
        # O --- O --- O --- O
        # |     |     |     |
        # O --- O --- O --- O
        # |  *  |     |  *  |
        # O --- O --- O --- O

        op = Operator(sf.inject(field=f, expr=sf + 1))
        op.apply()

        assert np.all(f.data == 1.25)

    @pytest.mark.parallel(mode=4)
    def test_injection_wodup_wtime(self):
        """
        Just like ``test_injection_wodup``, but using a SparseTimeFunction
        instead of a SparseFunction. Hence, the data scattering/gathering now
        has to correctly pack/unpack multidimensional arrays.
        """
        grid = Grid(shape=(4, 4), extent=(3.0, 3.0))

        save = 3
        f = TimeFunction(name='f', grid=grid, save=save, space_order=0)
        f.data[:] = 0.
        coords = np.array([(0.5, 0.5), (0.5, 2.5), (2.5, 0.5), (2.5, 2.5)])
        sf = SparseTimeFunction(name='sf', grid=grid, nt=save,
                                npoint=len(coords), coordinates=coords)
        sf.data[0, :] = 4.
        sf.data[1, :] = 8.
        sf.data[2, :] = 12.

        op = Operator(sf.inject(field=f, expr=sf + 1))
        op.apply()

        assert np.all(f.data[0] == 1.25)
        assert np.all(f.data[1] == 2.25)
        assert np.all(f.data[2] == 3.25)

    @pytest.mark.parallel(mode=4)
    def test_injection_dup(self):
        """
        Test injection operator when the sparse points are replicated over
        multiple MPI ranks.
        """
        grid = Grid(shape=(4, 4), extent=(3.0, 3.0))
        x, y = grid.dimensions

        f = Function(name='f', grid=grid)
        f.data[:] = 0.
        coords = [(0.5, 0.5), (1.5, 2.5), (1.5, 1.5), (2.5, 1.5)]
        sf = SparseFunction(name='sf', grid=grid, npoint=len(coords), coordinates=coords)
        sf.data[:] = 4.

        # Global view (left) and local view (right, after domain decomposition)
        # O is a grid point
        # x is a halo point
        # A, B, C, D are sparse points
        #                               Rank0           Rank1
        # O --- O --- O --- O           O --- O --- x   x --- O --- O
        # |  A  |     |     |           |  A  |     |   |     |     |
        # O --- O --- O --- O           O --- O --- x   x --- O --- O
        # |     |  C  |  B  |     -->   |     |  C  |   |  C  |  B  |
        # O --- O --- O --- O           x --- x --- x   x --- x --- x
        # |     |  D  |     |           Rank2           Rank3
        # O --- O --- O --- O           x --- x --- x   x --- x --- x
        #                               |     |  C  |   |  C  |  B  |
        #                               O --- O --- x   x --- O --- O
        #                               |     |  D  |   |  D  |     |
        #                               O --- O --- x   x --- O --- O
        #
        # Expected `f.data` (global view)
        #
        # 1.25 --- 1.25 --- 0.00 --- 0.00
        #  |        |        |        |
        # 1.25 --- 2.50 --- 2.50 --- 1.25
        #  |        |        |        |
        # 0.00 --- 2.50 --- 3.75 --- 1.25
        #  |        |        |        |
        # 0.00 --- 1.25 --- 1.25 --- 0.00

        op = Operator(sf.inject(field=f, expr=sf + 1))
        op.apply()

        glb_pos_map = grid.distributor.glb_pos_map
        if LEFT in glb_pos_map[x] and LEFT in glb_pos_map[y]:  # rank0
            assert np.all(f.data_ro_domain == [[1.25, 1.25], [1.25, 2.5]])
        elif LEFT in glb_pos_map[x] and RIGHT in glb_pos_map[y]:  # rank1
            assert np.all(f.data_ro_domain == [[0., 0.], [2.5, 1.25]])
        elif RIGHT in glb_pos_map[x] and LEFT in glb_pos_map[y]:
            assert np.all(f.data_ro_domain == [[0., 2.5], [0., 1.25]])
        elif RIGHT in glb_pos_map[x] and RIGHT in glb_pos_map[y]:
            assert np.all(f.data_ro_domain == [[3.75, 1.25], [1.25, 0.]])

    @pytest.mark.parallel(mode=4)
    def test_interpolation_wodup(self):
        grid = Grid(shape=(4, 4), extent=(3.0, 3.0))

        f = Function(name='f', grid=grid, space_order=0)
        f.data[:] = 4.
        coords = [(0.5, 0.5), (0.5, 2.5), (2.5, 0.5), (2.5, 2.5)]
        sf = SparseFunction(name='sf', grid=grid, npoint=len(coords), coordinates=coords)
        sf.data[:] = 0.

        # This is the situation at this point
        # O is a grid point
        # * is a sparse point
        #
        # O --- O --- O --- O
        # |  *  |     |  *  |
        # O --- O --- O --- O
        # |     |     |     |
        # O --- O --- O --- O
        # |  *  |     |  *  |
        # O --- O --- O --- O

        op = Operator(sf.interpolate(expr=f))
        op.apply()

        assert np.all(sf.data == 4.)

    @pytest.mark.parallel(mode=4)
    def test_interpolation_dup(self):
        """
        Test interpolation operator when the sparse points are replicated over
        multiple MPI ranks.
        """
        grid = Grid(shape=(4, 4), extent=(3.0, 3.0))
        x, y = grid.dimensions

        # Init Function+data
        f = Function(name='f', grid=grid)
        f.data[:] = np.array([[1, 1, 1, 1], [2, 2, 2, 2], [3, 3, 3, 3], [4, 4, 4, 4]])
        coords = np.array([(0.5, 0.5), (1.5, 2.5), (1.5, 1.5), (2.5, 1.5)])
        sf = SparseFunction(name='sf', grid=grid, npoint=len(coords), coordinates=coords)
        sf.data[:] = 0.

        # Global view (left) and local view (right, after domain decomposition)
        # O is a grid point
        # x is a halo point
        # A, B, C, D are sparse points
        #                               Rank0           Rank1
        # O --- O --- O --- O           O --- O --- x   x --- O --- O
        # |  A  |     |     |           |  A  |     |   |     |     |
        # O --- O --- O --- O           O --- O --- x   x --- O --- O
        # |     |  C  |  B  |     -->   |     |  C  |   |  C  |  B  |
        # O --- O --- O --- O           x --- x --- x   x --- x --- x
        # |     |  D  |     |           Rank2           Rank3
        # O --- O --- O --- O           x --- x --- x   x --- x --- x
        #                               |     |  C  |   |  C  |  B  |
        #                               O --- O --- x   x --- O --- O
        #                               |     |  D  |   |  D  |     |
        #                               O --- O --- x   x --- O --- O
        #
        # The initial `f.data` is (global view)
        #
        # 1. --- 1. --- 1. --- 1.
        # |      |      |      |
        # 2. --- 2. --- 2. --- 2.
        # |      |      |      |
        # 3. --- 3. --- 3. --- 3.
        # |      |      |      |
        # 4. --- 4. --- 4. --- 4.
        #
        # Expected `sf.data` (global view)
        #
        # 1.5 --- 2.5 --- 2.5 --- 3.5

        op = Operator(sf.interpolate(expr=f))
        op.apply()

        assert np.all(sf.data == [1.5, 2.5, 2.5, 3.5][grid.distributor.myrank])

    @pytest.mark.parallel(mode=2)
    def test_subsampling(self):
        grid = Grid(shape=(40,))
        x = grid.dimensions[0]
        t = grid.stepping_dim
        time = grid.time_dim

        nt = 9

        f = TimeFunction(name='f', grid=grid)
        f.data_with_halo[:] = 1.

        # Setup subsampled function
        factor = 4
        nsamples = (nt+factor-1)//factor
        times = ConditionalDimension('t_sub', parent=time, factor=factor)
        fsave = TimeFunction(name='fsave', grid=grid, save=nsamples, time_dim=times)

        eqns = [Eq(f.forward, f[t, x-1] + f[t, x+1]), Eq(fsave, f)]
        op = Operator(eqns)
        op.apply(time=nt-1)

        assert np.all(f.data_ro_domain[0] == fsave.data_ro_domain[nsamples-1])
        glb_pos_map = f.grid.distributor.glb_pos_map
        if LEFT in glb_pos_map[x]:
            assert np.all(fsave.data_ro_domain[nsamples-1, nt-1:] == 256.)
        else:
            assert np.all(fsave.data_ro_domain[nsamples-1, :-(nt-1)] == 256.)

        # Also check there are no redundant halo exchanges
        calls = FindNodes(Call).visit(op)
        assert len(calls) == 1
        # In particular, there is no need for a halo exchange within the conditional
        conditional = FindNodes(Conditional).visit(op)
        assert len(conditional) == 1
        assert len(FindNodes(Call).visit(conditional[0])) == 0

    @pytest.mark.parallel(mode=2)
    def test_arguments_subrange(self):
        """
        Test op.apply when a subrange is specified for a distributed dimension.
        """
        grid = Grid(shape=(16,))
        x = grid.dimensions[0]

        f = TimeFunction(name='f', grid=grid)

        op = Operator(Eq(f.forward, f + 1.))
        op.apply(time=0, x_m=4, x_M=11)

        glb_pos_map = f.grid.distributor.glb_pos_map
        if LEFT in glb_pos_map[x]:
            assert np.all(f.data_ro_domain[1, :4] == 0.)
            assert np.all(f.data_ro_domain[1, 4:] == 1.)
        else:
            assert np.all(f.data_ro_domain[1, :-4] == 1.)
            assert np.all(f.data_ro_domain[1, -4:] == 0.)

    @pytest.mark.parallel(mode=2)
    def test_bcs_basic(self):
        """
        Test MPI in presence of boundary condition loops. Here, no halo exchange
        is expected (as there is no stencil in the computed expression) but we
        check that:

            * the left BC loop is computed by the leftmost rank only
            * the right BC loop is computed by the rightmost rank only
        """
        grid = Grid(shape=(20,))
        x = grid.dimensions[0]
        t = grid.stepping_dim

        thickness = 4

        u = TimeFunction(name='u', grid=grid, time_order=1)

        xleft = SubDimension.left(name='xleft', parent=x, thickness=thickness)
        xi = SubDimension.middle(name='xi', parent=x,
                                 thickness_left=thickness, thickness_right=thickness)
        xright = SubDimension.right(name='xright', parent=x, thickness=thickness)

        t_in_centre = Eq(u[t+1, xi], 1)
        leftbc = Eq(u[t+1, xleft], u[t+1, xleft+1] + 1)
        rightbc = Eq(u[t+1, xright], u[t+1, xright-1] + 1)

        op = Operator([t_in_centre, leftbc, rightbc])

        op.apply(time_m=1, time_M=1)

        glb_pos_map = u.grid.distributor.glb_pos_map
        if LEFT in glb_pos_map[x]:
            assert np.all(u.data_ro_domain[0, thickness:] == 1.)
            assert np.all(u.data_ro_domain[0, :thickness] == range(thickness+1, 1, -1))
        else:
            assert np.all(u.data_ro_domain[0, :-thickness] == 1.)
            assert np.all(u.data_ro_domain[0, -thickness:] == range(2, thickness+2))

    @pytest.mark.parallel(mode=2)
    def test_interior_w_stencil(self):
        grid = Grid(shape=(10,))
        x = grid.dimensions[0]
        t = grid.stepping_dim

        u = TimeFunction(name='u', grid=grid)

        op = Operator(Eq(u.forward, u[t, x-1] + u[t, x+1] + 1, subdomain=grid.interior))
        op.apply(time=1)

        glb_pos_map = u.grid.distributor.glb_pos_map
        if LEFT in glb_pos_map[x]:
            assert np.all(u.data_ro_domain[0, 1] == 2.)
            assert np.all(u.data_ro_domain[0, 2:] == 3.)
        else:
            assert np.all(u.data_ro_domain[0, -2] == 2.)
            assert np.all(u.data_ro_domain[0, :-2] == 3.)

    @pytest.mark.parallel(mode=4)
    def test_misc_dims(self):
        """
        Test MPI in presence of Functions with mixed distributed/replicated
        Dimensions, with only a strict subset of the Grid dimensions used.
        """
        dx = Dimension(name='dx')
        grid = Grid(shape=(4, 4))
        x, y = grid.dimensions
        glb_pos_map = grid.distributor.glb_pos_map
        time = grid.time_dim

        u = TimeFunction(name='u', grid=grid, time_order=1, space_order=2, save=4)
        c = Function(name='c', grid=grid, dimensions=(x, dx), shape=(4, 5))

        step = Eq(u.forward, (
            u[time, x-2, y] * c[x, 0]
            + u[time, x-1, y] * c[x, 1]
            + u[time, x, y] * c[x, 2]
            + u[time, x+1, y] * c[x, 3]
            + u[time, x+2, y] * c[x, 4]))

        for i in range(4):
            c.data[i, 0] = 1.0+i
            c.data[i, 1] = 1.0+i
            c.data[i, 2] = 3.0+i
            c.data[i, 3] = 6.0+i
            c.data[i, 4] = 5.0+i

        u.data[:] = 0.0
        u.data[0, 2, :] = 2.0

        op = Operator(step)

        op(time_m=0, time_M=0)

        if LEFT in glb_pos_map[x]:
            assert(np.all(u.data[1, 0, :] == 10.0))
            assert(np.all(u.data[1, 1, :] == 14.0))
        else:
            assert(np.all(u.data[1, 2, :] == 10.0))
            assert(np.all(u.data[1, 3, :] == 8.0))

    @pytest.mark.parallel(mode=9)
    def test_nontrivial_operator(self):
        """
        Test MPI in a non-trivial scenario: ::

            * 9 processes logically organised in a 3x3 cartesian grid (as opposed to
              most tests in this module, which only use 2 or 4 processed);
            * star-like stencil expression;
            * non-trivial Higdon-like BCs;
            * simultaneous presence of TimeFunction(grid), Function(grid), and
              Function(dimensions)
        """
        size_x, size_y = 9, 9
        tkn = 2

        # Grid and Dimensions
        grid = Grid(shape=(size_x, size_y,))
        x, y = grid.dimensions
        t = grid.stepping_dim

        # SubDimensions to implement BCs
        xl, yl = [SubDimension.left('%sl' % d.name, d, tkn) for d in [x, y]]
        xi, yi = [SubDimension.middle('%si' % d.name, d, tkn, tkn) for d in [x, y]]
        xr, yr = [SubDimension.right('%sr' % d.name, d, tkn) for d in [x, y]]

        # Functions
        u = TimeFunction(name='f', grid=grid)
        m = Function(name='m', grid=grid)
        c = Function(name='c', grid=grid, dimensions=(x,), shape=(size_x,))

        # Data initialization
        u.data_with_halo[:] = 0.
        m.data_with_halo[:] = 1.
        c.data_with_halo[:] = 0.

        # Equations
        c_init = Eq(c, 1.)
        eqn = Eq(u[t+1, xi, yi], u[t, xi, yi] + m[xi, yi] + c[xi] + 1.)
        bc_left = Eq(u[t+1, xl, yi], u[t+1, xl+1, yi] + 1.)
        bc_right = Eq(u[t+1, xr, yi], u[t+1, xr-1, yi] + 1.)
        bc_top = Eq(u[t+1, xi, yl], u[t+1, xi, yl+1] + 1.)
        bc_bottom = Eq(u[t+1, xi, yr], u[t+1, xi, yr-1] + 1.)

        op = Operator([c_init, eqn, bc_left, bc_right, bc_top, bc_bottom])
        op.apply(time=0)

        # Expected (global view):
        # 0 0 5 5 5 5 5 0 0
        # 0 0 4 4 4 4 4 0 0
        # 5 4 3 3 3 3 3 4 5
        # 5 4 3 3 3 3 3 4 5
        # 5 4 3 3 3 3 3 4 5
        # 5 4 3 3 3 3 3 4 5
        # 0 0 4 4 4 4 4 0 0
        # 0 0 5 5 5 5 5 0 0

        assert np.all(u.data_ro_domain[0] == 0)  # The write occures at t=1

        glb_pos_map = u.grid.distributor.glb_pos_map
        # Check cornes
        if LEFT in glb_pos_map[x] and LEFT in glb_pos_map[y]:
            assert np.all(u.data_ro_domain[1] == [[0, 0, 5], [0, 0, 4], [5, 4, 3]])
        elif LEFT in glb_pos_map[x] and RIGHT in glb_pos_map[y]:
            assert np.all(u.data_ro_domain[1] == [[5, 0, 0], [4, 0, 0], [3, 4, 5]])
        elif RIGHT in glb_pos_map[x] and LEFT in glb_pos_map[y]:
            assert np.all(u.data_ro_domain[1] == [[5, 4, 3], [0, 0, 4], [0, 0, 5]])
        elif RIGHT in glb_pos_map[x] and RIGHT in glb_pos_map[y]:
            assert np.all(u.data_ro_domain[1] == [[3, 4, 5], [4, 0, 0], [5, 0, 0]])
        # Check sides
        if not glb_pos_map[x] and LEFT in glb_pos_map[y]:
            assert np.all(u.data_ro_domain[1] == [[5, 4, 3], [5, 4, 3], [5, 4, 3]])
        elif not glb_pos_map[x] and RIGHT in glb_pos_map[y]:
            assert np.all(u.data_ro_domain[1] == [[3, 4, 5], [3, 4, 5], [3, 4, 5]])
        elif LEFT in glb_pos_map[x] and not glb_pos_map[y]:
            assert np.all(u.data_ro_domain[1] == [[5, 5, 5], [4, 4, 4], [3, 3, 3]])
        elif RIGHT in glb_pos_map[x] and not glb_pos_map[y]:
            assert np.all(u.data_ro_domain[1] == [[3, 3, 3], [4, 4, 4], [5, 5, 5]])
        # Check center
        if not glb_pos_map[x] and not glb_pos_map[y]:
            assert np.all(u.data_ro_domain[1] == 3)

    @pytest.mark.parallel(mode=[(4, 'basic'), (4, 'overlap'), (4, 'full', True)])
    def test_coupled_eqs_mixed_dims(self):
        """
        Test an Operator that computes coupled equations over partly disjoint sets
        of Dimensions (e.g., one Eq over [x, y, z], the other Eq over [x, yi, zi]).
        """
        grid = Grid(shape=(4, 4))
        x, y = grid.dimensions
        xi, yi = grid.interior.dimensions
        t = grid.stepping_dim

        u = TimeFunction(name='u', grid=grid, space_order=2)
        v = TimeFunction(name='v', grid=grid, space_order=2)

        u.data_with_halo[:] = 1.

        eqns = [Eq(u[t+1, x, y], u[t, x-1, y] + u[t, x, y] + u[t, x+1, y] + v + 1),
                Eq(v[t+1, x, yi],
                   (v[t, x, yi] + u[t, x, yi-1] + u[t, x, yi] + u[t, x, yi+1] + 1))]

        # `u`'s stencil is
        #
        #   *
        # * C *
        #   *
        #
        # Where C is a generic point (x, y) and * are the accessed neighbours

        op = Operator(eqns)
        op.apply(time=0)

        assert np.all(u.data_ro_domain[1] == 4.)

        glb_pos_map = v.grid.distributor.glb_pos_map
        if LEFT in glb_pos_map[x] and LEFT in glb_pos_map[y]:
            assert np.all(v.data_ro_domain[1] == [[0, 4], [0, 4]])
        elif LEFT in glb_pos_map[x] and RIGHT in glb_pos_map[y]:
            assert np.all(v.data_ro_domain[1] == [[4, 0], [4, 0]])
        elif RIGHT in glb_pos_map[x] and LEFT in glb_pos_map[y]:
            assert np.all(v.data_ro_domain[1] == [[0, 4], [0, 4]])
        elif RIGHT in glb_pos_map[x] and RIGHT in glb_pos_map[y]:
            assert np.all(v.data_ro_domain[1] == [[4, 0], [4, 0]])

        # Same checks as above, but exploiting the user API
        assert np.all(v.data_ro_domain[1, :, 0] == 0.)
        assert np.all(v.data_ro_domain[1, :, 1] == 4.)
        assert np.all(v.data_ro_domain[1, :, 2] == 4.)
        assert np.all(v.data_ro_domain[1, :, 3] == 0.)

    @pytest.mark.parallel(mode=2)
    def test_haloupdate_same_timestep(self):
        """
        Test an Operator that computes coupled equations in which the second
        one requires a halo update right after the computation of the first one.
        """
        grid = Grid(shape=(8, 8))
        x, y = grid.dimensions
        t = grid.stepping_dim

        u = TimeFunction(name='u', grid=grid)
        u.data_with_halo[:] = 1.
        v = TimeFunction(name='v', grid=grid)
        v.data_with_halo[:] = 0.

        eqns = [Eq(u.forward, u + v + 1.),
                Eq(v.forward, u[t+1, x, y-1] + u[t+1, x, y] + u[t+1, x, y+1])]

        op = Operator(eqns)
        op.apply(time=0)

        assert np.all(v.data_ro_domain[-1, :, 1:-1] == 6.)

    @pytest.mark.parallel(mode=4)
    def test_haloupdate_multi_op(self):
        """
        Test that halo updates are carried out correctly when multiple operators
        are applied consecutively.
        """
        a = np.arange(64).reshape((8, 8))
        grid = Grid(shape=a.shape, extent=(8, 8))

        so = 3
        dims = grid.dimensions
        f = Function(name='f', grid=grid, space_order=so)
        f.data[:] = a

        fo = Function(name='fo', grid=grid, space_order=so)

        for d in dims:
            rhs = generic_derivative(f, d, so, 1)
            expr = Eq(fo, rhs)
            op = Operator(expr)
            op.apply()
            f.data[:, :] = fo.data[:, :]

        assert (np.isclose(norm(f), 17.24904, atol=1e-4, rtol=0))

    @pytest.mark.parallel(mode=[(4, 'basic'), (4, 'overlap2', True)])
    @patch("devito.dse.rewriters.AdvancedRewriter.MIN_COST_ALIAS", 1)
    def test_aliases(self):
        """
        Check correctness when the DSE extracts aliases and places them
        into offset-ed loop (nest). For example, the compiler may generate:

            for i = i_m - 1 to i_M + 1
              tmp[i] = f(a[i-1], a[i], a[i+1], ...)
            for i = i_m to i_M
              u[i] = g(tmp[i-1], tmp[i], ... a[i], ...)

        If the employed MPI scheme doesn't use comp/comm overlap (i.e., `basic`,
        `diag`), then it's not so different than most of the other tests seen in
        this module. However, with comp/comm overlap, which exploits the same loops
        to compute the boundary ("OWNED") regions, the situation is more delicate.
        """
        grid = Grid(shape=(8, 8))
        x, y = grid.dimensions
        t = grid.stepping_dim

        f = Function(name='f', grid=grid)
        f.data_with_halo[:] = 1.
        u = TimeFunction(name='u', grid=grid, space_order=3)
        u.data_with_halo[:] = 0.

        eqn = Eq(u.forward, ((u[t, x, y] + u[t, x+1, y+1])*3*f +
                             (u[t, x+2, y+2] + u[t, x+3, y+3])*3*f + 1))
        op0 = Operator(eqn, dse='noop')
        op1 = Operator(eqn, dse='aggressive')

        op0(time_M=1)
        u0_norm = norm(u)

        u._data_with_inhalo[:] = 0.
        op1(time_M=1)
        u1_norm = norm(u)

        assert u0_norm == u1_norm

    @pytest.mark.parallel(mode=[(4, 'overlap2', True)])
    @patch("devito.dse.rewriters.AdvancedRewriter.MIN_COST_ALIAS", 1)
    def test_aliases_with_shifted_diagonal_halo_touch(self):
        """
        Like ``test_aliases`` but now the diagonal halos required to compute
        the aliases are shifted due to the iteration space. Basically, this
        is checking that ``TimedAccess.touched_halo`` does the right thing
        using the information stored in ``.intervals``.
        """
        grid = Grid(shape=(8, 8))
        x, y = grid.dimensions
        t = grid.stepping_dim

        f = Function(name='f', grid=grid)
        f.data_with_halo[:] = 1.
        u = TimeFunction(name='u', grid=grid, space_order=3)
        u.data_with_halo[:] = 0.

        eqn = Eq(u.forward, ((u[t, x, y] + u[t, x+2, y])*3*f +
                             (u[t, x+1, y+1] + u[t, x+3, y+1])*3*f + 1))
        op0 = Operator(eqn, dse='noop')
        op1 = Operator(eqn, dse='aggressive')

        op0(time_M=1)
        u0_norm = norm(u)

        u._data_with_inhalo[:] = 0.
        op1(time_M=1)
        u1_norm = norm(u)

        assert u0_norm == u1_norm

    @pytest.mark.parallel(mode=[(4, 'full', True)])
    def test_staggering(self):
        """
        Test MPI in presence of staggered grids.

        The equations are semantically meaningless, but they are designed to
        generate the kind of loop nest structure which is typical of *-elastic
        problems (e.g., visco-elastic).
        """
        grid = Grid(shape=(8, 8))
        x, y = grid.dimensions

        so = 2
        ux = TimeFunction(name='ux', grid=grid, staggered=x, space_order=so)
        uxx = TimeFunction(name='uxx', grid=grid, staggered=NODE, space_order=so)
        uxy = TimeFunction(name='uxy', grid=grid, staggered=(x, y), space_order=so)

        eqns = [Eq(ux.forward, ux + 0.2*uxx.dx + uxy.dy + 0.5),
                Eq(uxx.forward, uxx + ux.forward.dx + ux.forward.dy + 1.),
                Eq(uxy.forward, 40.*uxy + ux.forward.dx + ux.forward.dy + 3.)]

        op = Operator(eqns)

        op(time_M=2)

        # Expected norms computed "manually" from sequential runs
        assert np.isclose(norm(ux), 6253.4349, rtol=1.e-4)
        assert np.isclose(norm(uxx), 80001.0304, rtol=1.e-4)
        assert np.isclose(norm(uxy), 61427.853, rtol=1.e-4)


class TestIsotropicAcoustic(object):

    """
    Test the isotropic acoustic wave equation with MPI.
    """
    _shapes = {1: (60,), 2: (60, 70), 3: (60, 70, 80)}
    _so = {1: 12, 2: 8, 3: 4}

    def gen_serial_norms(self, nd):
        """
        Computes the norms of the outputs in serial mode to compare with
        """
        shape = self._shapes[nd]
        so = self._so[nd]
        tn = 500.  # Final time
        nrec = 130  # Number of receivers

        # Create solver from preset
        solver = acoustic_setup(shape=shape, spacing=[15. for _ in shape],
                                tn=tn, space_order=so, nrec=nrec,
                                preset='layers-isotropic', dtype=np.float64)
        # Run forward operator
        rec, u, _ = solver.forward()
        Eu = norm(u)
        Erec = norm(rec)

        # Run adjoint operator
        srca, v, _ = solver.adjoint(rec=rec)
        Ev = norm(v)
        Esrca = norm(srca)

        return Eu, Erec, Ev, Esrca

    @pytest.mark.parametrize('shape,kernel,space_order,nbl,save', [
        ((60, ), 'OT2', 4, 10, False),
        ((60, 70), 'OT2', 8, 10, False),
    ])
    @pytest.mark.parallel(mode=1)
    def test_adjoint_codegen(self, shape, kernel, space_order, nbl, save):
        solver = acoustic_setup(shape=shape, spacing=[15. for _ in shape], kernel=kernel,
                                nbl=nbl, tn=500, space_order=space_order, nrec=130,
                                preset='layers-isotropic', dtype=np.float64)
        op_fwd = solver.op_fwd(save=save)
        fwd_calls = FindNodes(Call).visit(op_fwd)

        op_adj = solver.op_adj()
        adj_calls = FindNodes(Call).visit(op_adj)

        assert len(fwd_calls) == 1
        assert len(adj_calls) == 1

<<<<<<< HEAD
    def run_adjoint_F(self, nd):
=======
    def run_adjoint_F(self, shape, kernel, space_order, nbl, save,
                      Eu, Erec, Ev, Esrca):
>>>>>>> a71c6e18
        """
        Unlike `test_adjoint_F` in test_adjoint.py, here we explicitly check the norms
        of all Operator-evaluated Functions. The numbers we check against are derived
        "manually" from sequential runs of test_adjoint::test_adjoint_F
        """
        Eu, Erec, Ev, Esrca = self.gen_serial_norms(nd)
        shape = self._shapes[nd]
        so = self._so[nd]
        tn = 500.  # Final time
        nrec = 130  # Number of receivers

        # Create solver from preset
<<<<<<< HEAD
        solver = acoustic_setup(shape=shape, spacing=[15. for _ in shape],
                                tn=tn, space_order=so, nrec=nrec,
=======
        solver = acoustic_setup(shape=shape, spacing=[15. for _ in shape], kernel=kernel,
                                nbl=nbl, tn=tn, space_order=space_order, nrec=nrec,
>>>>>>> a71c6e18
                                preset='layers-isotropic', dtype=np.float64)
        # Run forward operator
        rec, u, _ = solver.forward()

        assert np.isclose(norm(u) / Eu, 1.0)
        assert np.isclose(norm(rec) / Erec, 1.0)

        # Run adjoint operator
        srca, v, _ = solver.adjoint(rec=rec)

        assert np.isclose(norm(v) / Ev, 1.0)
        assert np.isclose(norm(srca) / Esrca, 1.0)

        # Adjoint test: Verify <Ax,y> matches  <x, A^Ty> closely
        term1 = inner(srca, solver.geometry.src)
        term2 = norm(rec)**2
        assert np.isclose((term1 - term2)/term1, 0., rtol=1.e-10)

<<<<<<< HEAD
    @pytest.mark.parametrize('nd', [1, 2, 3])
    @pytest.mark.parallel(mode=[(4, 'basic'), (4, 'diag', True), (4, 'overlap', True),
                                (4, 'overlap2', True), (4, 'full', True)])
    def test_adjoint_F(self, nd):
        self.run_adjoint_F(nd)

    @pytest.mark.parallel(mode=[(8, 'diag', True), (8, 'full', True)])
    @switchconfig(openmp=False)
    def test_adjoint_F_no_omp(self):
=======
    @pytest.mark.parametrize('shape,kernel,space_order,nbl,save,Eu,Erec,Ev,Esrca', [
        ((60, ), 'OT2', 4, 10, False, 385.627, 12993.527, 63818503.321, 101159204.362),
        ((60, 70), 'OT2', 8, 10, False, 342.925, 867.47, 405805.482, 239444.952),
        ((60, 70, 80), 'OT2', 12, 10, False, 151.6396, 205.9027, 27484.635, 11736.917)
    ])
    @pytest.mark.parallel(mode=[(4, 'basic'), (4, 'diag', True), (4, 'overlap', True),
                                (4, 'overlap2', True), (4, 'full', True)])
    def test_adjoint_F(self, shape, kernel, space_order, nbl, save,
                       Eu, Erec, Ev, Esrca):
        self.run_adjoint_F(shape, kernel, space_order, nbl, save, Eu, Erec, Ev, Esrca)

    @pytest.mark.parametrize('shape,kernel,space_order,nbl,save,Eu,Erec,Ev,Esrca', [
        ((60, 70, 80), 'OT2', 12, 10, False, 151.6396, 205.9027, 27484.635, 11736.917)
    ])
    @pytest.mark.parallel(mode=[(8, 'diag', True), (8, 'full', True)])
    @switchconfig(openmp=False)
    def test_adjoint_F_no_omp(self, shape, kernel, space_order, nbl, save,
                              Eu, Erec, Ev, Esrca):
>>>>>>> a71c6e18
        """
        ``run_adjoint_F`` with OpenMP disabled. By disabling OpenMP, we can
        practically scale up to higher process counts.
        """
<<<<<<< HEAD
        self.run_adjoint_F(3)
=======
        self.run_adjoint_F(shape, kernel, space_order, nbl, save, Eu, Erec, Ev, Esrca)
>>>>>>> a71c6e18


if __name__ == "__main__":
    configuration['mpi'] = True
    # TestDecomposition().test_reshape_left_right()
    # TestOperatorSimple().test_trivial_eq_2d()
    # TestOperatorSimple().test_num_comms('f[t,x-1,y] + f[t,x+1,y]', {'rc', 'lc'})
    # TestFunction().test_halo_exchange_bilateral()
    # TestSparseFunction().test_ownership(((1., 1.), (1., 3.), (3., 1.), (3., 3.)))
    # TestSparseFunction().test_local_indices([(0.5, 0.5), (1.5, 2.5), (1.5, 1.5), (2.5, 1.5)], [[0.], [1.], [2.], [3.]])  # noqa
    # TestSparseFunction().test_scatter_gather()
    # TestOperatorAdvanced().test_nontrivial_operator()
    # TestOperatorAdvanced().test_interpolation_dup()
    TestOperatorAdvanced().test_injection_wodup()
    # TestIsotropicAcoustic().test_adjoint_F((60, 70, 80), 'OT2', 12, 10, False,
    #                                        153.122, 205.902, 27484.635, 11736.917)<|MERGE_RESOLUTION|>--- conflicted
+++ resolved
@@ -1543,12 +1543,7 @@
         assert len(fwd_calls) == 1
         assert len(adj_calls) == 1
 
-<<<<<<< HEAD
     def run_adjoint_F(self, nd):
-=======
-    def run_adjoint_F(self, shape, kernel, space_order, nbl, save,
-                      Eu, Erec, Ev, Esrca):
->>>>>>> a71c6e18
         """
         Unlike `test_adjoint_F` in test_adjoint.py, here we explicitly check the norms
         of all Operator-evaluated Functions. The numbers we check against are derived
@@ -1561,13 +1556,8 @@
         nrec = 130  # Number of receivers
 
         # Create solver from preset
-<<<<<<< HEAD
         solver = acoustic_setup(shape=shape, spacing=[15. for _ in shape],
                                 tn=tn, space_order=so, nrec=nrec,
-=======
-        solver = acoustic_setup(shape=shape, spacing=[15. for _ in shape], kernel=kernel,
-                                nbl=nbl, tn=tn, space_order=space_order, nrec=nrec,
->>>>>>> a71c6e18
                                 preset='layers-isotropic', dtype=np.float64)
         # Run forward operator
         rec, u, _ = solver.forward()
@@ -1586,7 +1576,6 @@
         term2 = norm(rec)**2
         assert np.isclose((term1 - term2)/term1, 0., rtol=1.e-10)
 
-<<<<<<< HEAD
     @pytest.mark.parametrize('nd', [1, 2, 3])
     @pytest.mark.parallel(mode=[(4, 'basic'), (4, 'diag', True), (4, 'overlap', True),
                                 (4, 'overlap2', True), (4, 'full', True)])
@@ -1596,35 +1585,11 @@
     @pytest.mark.parallel(mode=[(8, 'diag', True), (8, 'full', True)])
     @switchconfig(openmp=False)
     def test_adjoint_F_no_omp(self):
-=======
-    @pytest.mark.parametrize('shape,kernel,space_order,nbl,save,Eu,Erec,Ev,Esrca', [
-        ((60, ), 'OT2', 4, 10, False, 385.627, 12993.527, 63818503.321, 101159204.362),
-        ((60, 70), 'OT2', 8, 10, False, 342.925, 867.47, 405805.482, 239444.952),
-        ((60, 70, 80), 'OT2', 12, 10, False, 151.6396, 205.9027, 27484.635, 11736.917)
-    ])
-    @pytest.mark.parallel(mode=[(4, 'basic'), (4, 'diag', True), (4, 'overlap', True),
-                                (4, 'overlap2', True), (4, 'full', True)])
-    def test_adjoint_F(self, shape, kernel, space_order, nbl, save,
-                       Eu, Erec, Ev, Esrca):
-        self.run_adjoint_F(shape, kernel, space_order, nbl, save, Eu, Erec, Ev, Esrca)
-
-    @pytest.mark.parametrize('shape,kernel,space_order,nbl,save,Eu,Erec,Ev,Esrca', [
-        ((60, 70, 80), 'OT2', 12, 10, False, 151.6396, 205.9027, 27484.635, 11736.917)
-    ])
-    @pytest.mark.parallel(mode=[(8, 'diag', True), (8, 'full', True)])
-    @switchconfig(openmp=False)
-    def test_adjoint_F_no_omp(self, shape, kernel, space_order, nbl, save,
-                              Eu, Erec, Ev, Esrca):
->>>>>>> a71c6e18
         """
         ``run_adjoint_F`` with OpenMP disabled. By disabling OpenMP, we can
         practically scale up to higher process counts.
         """
-<<<<<<< HEAD
         self.run_adjoint_F(3)
-=======
-        self.run_adjoint_F(shape, kernel, space_order, nbl, save, Eu, Erec, Ev, Esrca)
->>>>>>> a71c6e18
 
 
 if __name__ == "__main__":
